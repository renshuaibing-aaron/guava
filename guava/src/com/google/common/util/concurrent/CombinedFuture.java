--- conflicted
+++ resolved
@@ -128,7 +128,6 @@
        */
       CombinedFuture.this.task = null;
 
-<<<<<<< HEAD
       setValue(result);
     }
 
@@ -139,21 +138,11 @@
 
       if (error instanceof ExecutionException) {
         // requireNonNull should be safe: See AbstractFuture.getFutureValue.
-        setException(requireNonNull(error.getCause()));
+        CombinedFuture.this.setException(requireNonNull(error.getCause()));
       } else if (error instanceof CancellationException) {
         cancel(false);
-=======
-      if (error != null) {
-        if (error instanceof ExecutionException) {
-          CombinedFuture.this.setException(error.getCause());
-        } else if (error instanceof CancellationException) {
-          cancel(false);
-        } else {
-          CombinedFuture.this.setException(error);
-        }
->>>>>>> e71bcee7
       } else {
-        setException(error);
+        CombinedFuture.this.setException(error);
       }
     }
 
